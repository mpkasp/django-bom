--- conflicted
+++ resolved
@@ -836,14 +836,10 @@
             new_number_variation = request.POST.get('number_variation')
             new_description = request.POST.get('description')
             new_revision = request.POST.get('revision')
-<<<<<<< HEAD
 
             history = PartChangeHistory(number_item=new_number_item,number_variation=new_number_variation,
                                         description=new_description, revision=new_revision, part=new_part,
                                         attribute= "Part was Created", original_value="N/A", new_value="N/A")
-=======
-            history = PartChangeHistory(number_item=new_number_item,number_variation=new_number_variation, description=new_description, revision=new_revision, part=new_part, attribute= "Part was Created", original_value="N/A", new_value="N/A")
->>>>>>> 0615c6cc
             history.save()
 
             return HttpResponseRedirect(
@@ -886,24 +882,15 @@
 
         for attribute_str in old_attribute_list:
             old_entry = getattr(history_ordered.get(pk=id_list[0]), attribute_str)
-
-<<<<<<< HEAD
             check_delta = PartForm.update_attribute(attribute_str, old_entry, new_number_item, new_number_variation,
                                                     new_description, new_revision,part_id)
             if check_delta != None:
                 if form.is_valid():
                     form.save()
-                    history = PartChangeHistory(number_item=new_number_item,
-                                                number_variation=new_number_variation, description=new_description,
-                                                revision=new_revision, part=part, attribute =check_delta[0],
-                                                original_value=check_delta[2], new_value=check_delta[1])
-=======
-            check_delta = PartForm.update_attribute(attribute_str, old_entry, new_number_item, new_number_variation, new_description, new_revision,part_id)
-            if check_delta != None:
-                if form.is_valid():
-                    form.save()
-                    history = PartChangeHistory(number_item=new_number_item,number_variation=new_number_variation, description=new_description, revision=new_revision, part=part, attribute =check_delta[0], original_value=check_delta[2], new_value=check_delta[1])
->>>>>>> 0615c6cc
+                    history = PartChangeHistory(number_item=new_number_item,number_variation=new_number_variation,
+                                                description=new_description, revision=new_revision, part=part,
+                                                attribute =check_delta[0], original_value=check_delta[2],
+                                                new_value=check_delta[1])
                     history.save()
             else:
                 if form.is_valid():
@@ -993,14 +980,10 @@
             attribute = "BOM Update: New subpart added"
             original_value = "N/A"
             new_value = form.cleaned_data['assembly_subpart']
-<<<<<<< HEAD
 
             h = PartChangeHistory(number_item=existing_number_item, number_variation=existing_number_variation,
                                   description=existing_description, revision=existing_revision, part=part,
                                   attribute =attribute, original_value=original_value, new_value=new_value)
-=======
-            h = PartChangeHistory(number_item=existing_number_item, number_variation=existing_number_variation, description=existing_description, revision=existing_revision, part=part, attribute =attribute, original_value=original_value, new_value=new_value)
->>>>>>> 0615c6cc
             h.save()
 
     return HttpResponseRedirect(reverse('bom:part-manage-bom', kwargs={'part_id': part_id}))
@@ -1024,14 +1007,10 @@
     existing_description = Part.objects.get(id=part_id).description
     existing_revision = Part.objects.get(id=part_id).revision
 
-<<<<<<< HEAD
     h = PartChangeHistory(number_item=existing_number_item, number_variation=existing_number_variation,
                           description=existing_description, revision=existing_revision, part=part,
                           attribute =attribute, original_value=original_value, new_value=new_value)
 
-=======
-    h = PartChangeHistory(number_item=existing_number_item, number_variation=existing_number_variation, description=existing_description, revision=existing_revision, part=part, attribute =attribute, original_value=original_value, new_value=new_value)
->>>>>>> 0615c6cc
     h.save()
     subpart.delete()
 
@@ -1073,14 +1052,9 @@
             existing_description = Part.objects.get(id=part_id).description
             existing_revision = Part.objects.get(id=part_id).revision
 
-<<<<<<< HEAD
             h = PartChangeHistory(number_item=existing_number_item, number_variation=existing_number_variation,
                                   description=existing_description, revision=existing_revision, part=part,
                                   attribute =attribute, original_value=original_value, new_value=new_value)
-
-=======
-            h = PartChangeHistory(number_item=existing_number_item, number_variation=existing_number_variation, description=existing_description, revision=existing_revision, part=part, attribute =attribute, original_value=original_value, new_value=new_value)
->>>>>>> 0615c6cc
             h.save()
 
             form.save()
@@ -1206,13 +1180,10 @@
             existing_description = Part.objects.get(manufacturerpart=manufacturer_part).description
             existing_revision = Part.objects.get(manufacturerpart=manufacturer_part).revision
 
-<<<<<<< HEAD
             h = PartChangeHistory(number_item=existing_number_item, number_variation=existing_number_variation,
                                   description=existing_description, revision=existing_revision, part=part,
                                   attribute =attribute, original_value=original_value, new_value=new_value)
-=======
-            h = PartChangeHistory(number_item=existing_number_item, number_variation=existing_number_variation, description=existing_description, revision=existing_revision, part=part, attribute =attribute, original_value=original_value, new_value=new_value)
->>>>>>> 0615c6cc
+
             h.save()
 
             return HttpResponseRedirect(
@@ -1305,13 +1276,9 @@
     existing_description = Part.objects.get(manufacturerpart=manufacturer_part).description
     existing_revision = Part.objects.get(manufacturerpart=manufacturer_part).revision
 
-<<<<<<< HEAD
     h = PartChangeHistory(number_item=existing_number_item, number_variation=existing_number_variation,
                           description=existing_description, revision=existing_revision, part=part,
                           attribute =attribute, original_value=original_value, new_value=new_value)
-=======
-    h = PartChangeHistory(number_item=existing_number_item, number_variation=existing_number_variation, description=existing_description, revision=existing_revision, part=part, attribute =attribute, original_value=original_value, new_value=new_value)
->>>>>>> 0615c6cc
     h.save()
 
     manufacturer_part.delete()
